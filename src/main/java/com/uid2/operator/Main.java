// Copyright (c) 2021 The Trade Desk, Inc
//
// Redistribution and use in source and binary forms, with or without
// modification, are permitted provided that the following conditions are met:
//
// 1. Redistributions of source code must retain the above copyright notice,
//    this list of conditions and the following disclaimer.
// 2. Redistributions in binary form must reproduce the above copyright notice,
//    this list of conditions and the following disclaimer in the documentation
//    and/or other materials provided with the distribution.
//
// THIS SOFTWARE IS PROVIDED BY THE COPYRIGHT HOLDERS AND CONTRIBUTORS "AS IS"
// AND ANY EXPRESS OR IMPLIED WARRANTIES, INCLUDING, BUT NOT LIMITED TO, THE
// IMPLIED WARRANTIES OF MERCHANTABILITY AND FITNESS FOR A PARTICULAR PURPOSE
// ARE DISCLAIMED. IN NO EVENT SHALL THE COPYRIGHT HOLDER OR CONTRIBUTORS BE
// LIABLE FOR ANY DIRECT, INDIRECT, INCIDENTAL, SPECIAL, EXEMPLARY, OR
// CONSEQUENTIAL DAMAGES (INCLUDING, BUT NOT LIMITED TO, PROCUREMENT OF
// SUBSTITUTE GOODS OR SERVICES; LOSS OF USE, DATA, OR PROFITS; OR BUSINESS
// INTERRUPTION) HOWEVER CAUSED AND ON ANY THEORY OF LIABILITY, WHETHER IN
// CONTRACT, STRICT LIABILITY, OR TORT (INCLUDING NEGLIGENCE OR OTHERWISE)
// ARISING IN ANY WAY OUT OF THE USE OF THIS SOFTWARE, EVEN IF ADVISED OF THE
// POSSIBILITY OF SUCH DAMAGE.

package com.uid2.operator;

import com.uid2.operator.monitoring.OperatorMetrics;
import com.uid2.operator.monitoring.StatsCollectorVerticle;
import com.uid2.operator.store.*;
import com.uid2.operator.vertx.OperatorDisableHandler;
import com.uid2.operator.vertx.UIDOperatorVerticle;
import com.uid2.shared.ApplicationVersion;
import com.uid2.shared.Utils;
import com.uid2.shared.attest.AttestationFactory;
import com.uid2.shared.attest.UidCoreClient;
import com.uid2.shared.auth.RotatingClientKeyProvider;
import com.uid2.shared.auth.RotatingKeyAclProvider;
import com.uid2.shared.cloud.*;
import com.uid2.shared.jmx.AdminApi;
import com.uid2.shared.optout.OptOutCloudSync;
import com.uid2.shared.store.IMetadataVersionedStore;
import com.uid2.shared.store.RotatingKeyStore;
import com.uid2.shared.store.RotatingSaltProvider;
import com.uid2.shared.vertx.CloudSyncVerticle;
import com.uid2.shared.vertx.ICloudSync;
import com.uid2.shared.vertx.RotatingStoreVerticle;
import com.uid2.shared.vertx.VertxUtils;
import io.micrometer.core.instrument.Gauge;
import io.micrometer.core.instrument.MeterRegistry;
import io.micrometer.core.instrument.Metrics;
import io.micrometer.prometheus.PrometheusMeterRegistry;
import io.micrometer.prometheus.PrometheusRenameFilter;
import io.vertx.core.*;
import io.vertx.core.http.HttpServerOptions;
import io.vertx.core.json.JsonObject;
import io.vertx.core.logging.Logger;
import io.vertx.core.logging.LoggerFactory;
import io.vertx.micrometer.Label;
import io.vertx.micrometer.MicrometerMetricsOptions;
import io.vertx.micrometer.VertxPrometheusOptions;
import io.vertx.micrometer.backends.BackendRegistries;

import javax.management.*;
import java.lang.management.ManagementFactory;
import java.nio.file.Path;
import java.nio.file.Paths;
import java.time.Clock;
import java.time.Duration;
import java.util.ArrayList;
import java.util.EnumSet;
import java.util.List;
import java.util.Optional;
import java.util.concurrent.atomic.AtomicInteger;
import java.util.function.Supplier;

import static io.micrometer.core.instrument.Metrics.globalRegistry;

public class Main {
    private static final Logger LOGGER = LoggerFactory.getLogger(Main.class);

    private final JsonObject config;
    private final Vertx vertx;
    private final ApplicationVersion appVersion;
    private final ICloudStorage fsLocal;
    private final ICloudStorage fsOptOut;
    private final ICloudStorage fsStores;

    private final RotatingClientKeyProvider clientKeyProvider;
    private final RotatingKeyStore keyStore;
    private final RotatingKeyAclProvider keyAclProvider;
    private final RotatingSaltProvider saltProvider;
    private final CloudSyncOptOutStore optOutStore;
    private OperatorDisableHandler disableHandler = null;

    private final OperatorMetrics metrics;

    private final AtomicInteger _statsCollectorCount;

    public Main(Vertx vertx, JsonObject config) throws Exception {
        this.vertx = vertx;
        this.config = config;

        this.appVersion = ApplicationVersion.load("uid2-operator", "uid2-shared", "enclave-attestation-api");

        // allow to switch between in-mem optout file cache and on-disk file cache
        if (config.getBoolean(Const.Config.OptOutInMemCacheProp)) {
            this.fsLocal = new MemCachedStorage();
        } else {
            this.fsLocal = new LocalStorageMock();
        }

        boolean useStorageMock = config.getBoolean(Const.Config.StorageMockProp, false);
        String coreAttestUrl = this.config.getString(Const.Config.CoreAttestUrlProp);
        if (coreAttestUrl != null) {
            String coreApiToken = this.config.getString(Const.Config.CoreApiTokenProp);
            UidCoreClient coreClient = createUidCoreClient(coreAttestUrl, coreApiToken);
            this.fsStores = coreClient;
            LOGGER.info("Salt/Key/Client stores - Using uid2-core attestation endpoint: " + coreAttestUrl);

            Duration disableWaitTime = Duration.ofHours(this.config.getInteger(Const.Config.FailureShutdownWaitHoursProp, 120));
            this.disableHandler = new OperatorDisableHandler(disableWaitTime, Clock.systemUTC());
            coreClient.setResponseStatusWatcher(this.disableHandler::handleResponseStatus);

            if (useStorageMock) {
                this.fsOptOut = configureMockOptOutStore();
            } else {
                this.fsOptOut = configureAttestedOptOutStore(coreClient, coreAttestUrl);
            }
        } else if (useStorageMock) {
            this.fsStores = new EmbeddedResourceStorage(Main.class);
            LOGGER.info("Salt/Key/Client stores - Using EmbeddedResourceStorage");

            this.fsOptOut = configureMockOptOutStore();
        } else {
            String coreBucket = this.config.getString(Const.Config.CoreS3BucketProp);
            this.fsStores = CloudUtils.createStorage(coreBucket, config);
            LOGGER.info("Salt/Key/Client stores - Using the same storage as optout: s3://" + coreBucket);

            this.fsOptOut = configureCloudOptOutStore();
        }

        String clientsMdPath = this.config.getString(Const.Config.ClientsMetadataPathProp);
        this.clientKeyProvider = new RotatingClientKeyProvider(this.fsStores, clientsMdPath);
        String keysMdPath = this.config.getString(Const.Config.KeysMetadataPathProp);
        this.keyStore = new RotatingKeyStore(this.fsStores, keysMdPath);
        String keysAclMdPath = this.config.getString(Const.Config.KeysAclMetadataPathProp);
        this.keyAclProvider = new RotatingKeyAclProvider(this.fsStores, keysAclMdPath);
        String saltsMdPath = this.config.getString(Const.Config.SaltsMetadataPathProp);
        this.saltProvider = new RotatingSaltProvider(this.fsStores, saltsMdPath);

        this.optOutStore = new CloudSyncOptOutStore(vertx, fsLocal, this.config);

        if (useStorageMock && coreAttestUrl == null) {
            this.clientKeyProvider.loadContent();
            this.keyStore.loadContent();
            this.keyAclProvider.loadContent();
            this.saltProvider.loadContent();
        }

        metrics = new OperatorMetrics(keyStore, saltProvider);

        _statsCollectorCount = new AtomicInteger(0);
    }

    public static void main(String[] args) throws Exception {
        final String vertxConfigPath = System.getProperty(Const.Config.VERTX_CONFIG_PATH_PROP);
        if (vertxConfigPath != null) {
            System.out.format("Running CUSTOM CONFIG mode, config: %s\n", vertxConfigPath);
        }
        else if (!Utils.isProductionEnvironment()) {
            System.out.format("Running LOCAL DEBUG mode, config: %s\n", Const.Config.LOCAL_CONFIG_PATH);
            System.setProperty(Const.Config.VERTX_CONFIG_PATH_PROP, Const.Config.LOCAL_CONFIG_PATH);
        } else {
            System.out.format("Running PRODUCTION mode, config: %s\n", Const.Config.OVERRIDE_CONFIG_PATH);
        }

        Vertx vertx = createVertx();
        VertxUtils.createConfigRetriever(vertx).getConfig(ar -> {
            if (ar.failed()) {
                LOGGER.fatal("Unable to read config: " + ar.cause().getMessage(), ar.cause());
                return;
            }

            try {
                Main app = new Main(vertx, ar.result());
                app.run();
            } catch (Exception e) {
                LOGGER.fatal("Error: " +e.getMessage(), e);
                vertx.close();
                System.exit(1);
            }
        });
    }

    private ICloudStorage configureMockOptOutStore() {
        // map cloud_mock path to the same directory that local optout produces
        Path cloudMockPath = Paths.get("/opt/uid2/optout/cloud_mock");
        Utils.ensureDirectoryExists(cloudMockPath);
        LOGGER.info("Using LocalStorageMock for optout: " + cloudMockPath.toString());
        return new LocalStorageMock(cloudMockPath.toString());
    }

    private ICloudStorage configureCloudOptOutStore() {
        String optOutBucket = this.config.getString(Const.Config.OptOutS3BucketProp);
        LOGGER.info("Using CloudStorage for optout: s3://" + optOutBucket);
        return this.wrapCloudStorageForOptOut(CloudUtils.createStorage(optOutBucket, config));
    }

    private ICloudStorage configureAttestedOptOutStore(UidCoreClient coreClient, String coreAttestUrl) {
        String optOutMdPath = this.config.getString(Const.Config.OptOutMetadataPathProp);
        LOGGER.info("OptOut stores- Using uid2-core attestation endpoint: " + coreAttestUrl);
        return this.wrapCloudStorageForOptOut(new OptOutCloudStorage(coreClient, optOutMdPath, CloudUtils.defaultProxy));
    }

    private ICloudStorage wrapCloudStorageForOptOut(ICloudStorage cloudStorage) {
        if (config.getBoolean(Const.Config.OptOutS3PathCompatProp)) {
            LOGGER.warn("Using S3 Path Compatibility Conversion: log -> delta, snapshot -> partition");
            return new PathConversionWrapper(
                cloudStorage,
                in -> {
                    String out = in.replace("log", "delta")
                        .replace("snapshot", "partition");
                    LOGGER.debug("S3 path forward convert: " + in + " -> " + out);
                    return out;
                },
                in -> {
                    String out = in.replace("delta", "log")
                        .replace("partition", "snapshot");
                    LOGGER.debug("S3 path backward convert: " + in + " -> " + out);
                    return out;
                }
            );
        } else {
            return cloudStorage;
        }
    }

    private void run() throws Exception {
        Supplier<Verticle> operatorVerticleSupplier = () -> {
<<<<<<< HEAD
            return new UIDOperatorVerticle(config, clientKeyProvider, keyStore, keyAclProvider, saltProvider, optOutStore, Clock.systemUTC(), _statsCollectorCount);
=======
            UIDOperatorVerticle verticle = new UIDOperatorVerticle(config, clientKeyProvider, keyStore, keyAclProvider, saltProvider, optOutStore, Clock.systemUTC());
            if (this.disableHandler != null)
                verticle.setDisableHandler(this.disableHandler);
            return verticle;
>>>>>>> 0cd032f5
        };

        DeploymentOptions options = new DeploymentOptions();
        int svcInstances = this.config.getInteger(Const.Config.ServiceInstancesProp);
        options.setInstances(svcInstances);

        createStoreVerticles()
            .compose(v -> {
                metrics.setup();
                vertx.setPeriodic(60000, id -> metrics.update());

                Promise<String> promise = Promise.promise();
                vertx.deployVerticle(operatorVerticleSupplier, options, ar -> promise.handle(ar));
                return promise.future();
            })
            .onFailure(t -> {
                LOGGER.fatal("Failed to bootstrap operator: " + t.getMessage(), new Exception(t));
                vertx.close();
                System.exit(1);
            });

        createAndDeployStatsCollector();
    }

    private Future<Void> createStoreVerticles() throws Exception {
        // load metadatas for the first time
        clientKeyProvider.getMetadata();
        keyStore.getMetadata();
        keyAclProvider.getMetadata();
        saltProvider.getMetadata();

        // create cloud sync for optout store
        OptOutCloudSync optOutCloudSync = new OptOutCloudSync(config, false);
        this.optOutStore.registerCloudSync(optOutCloudSync);

        // create rotating store verticles to poll for updates
        Promise<Void> promise = Promise.promise();
        List<Future> fs = new ArrayList<>();
        fs.add(createAndDeployRotatingStoreVerticle("auth", clientKeyProvider, 10000));
        fs.add(createAndDeployRotatingStoreVerticle("key", keyStore, 10000));
        fs.add(createAndDeployRotatingStoreVerticle("keys_acl", keyAclProvider, 10000));
        fs.add(createAndDeployRotatingStoreVerticle("salt", saltProvider, 10000));
        fs.add(createAndDeployCloudSyncStoreVerticle("optout", fsOptOut, optOutCloudSync));
        CompositeFuture.all(fs).onComplete(ar -> {
            if (ar.failed()) promise.fail(new Exception(ar.cause()));
            else promise.complete();
        });
        return promise.future();
    }

    private Future<String> createAndDeployRotatingStoreVerticle(String name, IMetadataVersionedStore store, int intervalMs) {
        Promise<String> promise = Promise.promise();
        RotatingStoreVerticle saltStoreVerticle = new RotatingStoreVerticle(name, intervalMs, store);
        vertx.deployVerticle(saltStoreVerticle, ar -> promise.handle(ar));
        return promise.future();
    }

    private Future<String> createAndDeployCloudSyncStoreVerticle(String name, ICloudStorage fsCloud,
                                                                 ICloudSync cloudSync) {
        Promise<String> promise = Promise.promise();
        CloudSyncVerticle cloudSyncVerticle = new CloudSyncVerticle(name, fsCloud, fsLocal, cloudSync, config);
        vertx.deployVerticle(cloudSyncVerticle, ar -> promise.handle(ar));
        return promise.future()
            .onComplete(v -> setupTimerEvent(cloudSyncVerticle.eventRefresh()));
    }

    private Future<String> createAndDeployStatsCollector() {
        Promise<String> promise = Promise.promise();
        StatsCollectorVerticle statsCollectorVerticle = new StatsCollectorVerticle(60000, this._statsCollectorCount);
        vertx.deployVerticle(statsCollectorVerticle, ar -> promise.handle(ar));
        return promise.future();
    }

    private void setupTimerEvent(String eventCloudRefresh) {
        int cloudRefreshInterval = config.getInteger(Const.Config.CloudRefreshIntervalProp);
        vertx.setPeriodic(1000 * cloudRefreshInterval, id -> {
            LOGGER.trace("emit " + eventCloudRefresh);
            vertx.eventBus().send(eventCloudRefresh, id);
        });
    }

    private static Vertx createVertx() {
        try {
            ObjectName objectName = new ObjectName("uid2.operator:type=jmx,name=AdminApi");
            MBeanServer server = ManagementFactory.getPlatformMBeanServer();
            server.registerMBean(AdminApi.instance, objectName);
        } catch (InstanceAlreadyExistsException | MBeanRegistrationException | NotCompliantMBeanException | MalformedObjectNameException e) {
            System.err.format("%s", e.getMessage());
            System.exit(-1);
        }

        final int portOffset = Utils.getPortOffset();
        VertxPrometheusOptions prometheusOptions = new VertxPrometheusOptions()
            .setStartEmbeddedServer(true)
            .setEmbeddedServerOptions(new HttpServerOptions().setPort(Const.Port.PrometheusPortForOperator + portOffset))
            .setEnabled(true);

        MicrometerMetricsOptions metricOptions = new MicrometerMetricsOptions()
            .setPrometheusOptions(prometheusOptions)
            .setLabels(EnumSet.of(Label.HTTP_METHOD, Label.HTTP_CODE, Label.HTTP_PATH))
            .setJvmMetricsEnabled(true)
            .setEnabled(true);
        setupMetrics(metricOptions);

        final int threadBlockedCheckInterval = Utils.isProductionEnvironment()
            ? 60 * 1000
            : 3600 * 1000;

        VertxOptions vertxOptions = new VertxOptions()
            .setMetricsOptions(metricOptions)
            .setBlockedThreadCheckInterval(threadBlockedCheckInterval);

        return Vertx.vertx(vertxOptions);
    }

    private static void setupMetrics(MicrometerMetricsOptions metricOptions) {
        BackendRegistries.setupBackend(metricOptions);

        MeterRegistry backendRegistry = BackendRegistries.getDefaultNow();
        if (backendRegistry instanceof PrometheusMeterRegistry) {
            // prometheus specific configuration
            PrometheusMeterRegistry prometheusRegistry = (PrometheusMeterRegistry) BackendRegistries.getDefaultNow();

            // see also https://micrometer.io/docs/registry/prometheus
            prometheusRegistry.config()
                // providing common renaming for prometheus metric, e.g. "hello.world" to "hello_world"
                .meterFilter(new PrometheusRenameFilter())
                // adding common labels
                .commonTags("application", "uid2-operator");

            // wire my monitoring system to global static state, see also https://micrometer.io/docs/concepts
            Metrics.addRegistry(prometheusRegistry);
        }

        // retrieve image version (will unify when uid2-common is used)
        final String version = Optional.ofNullable(System.getenv("IMAGE_VERSION")).orElse("unknown");
        Gauge
                .builder("app.status", () -> 1)
                .description("application version and status")
                .tags("version", version)
                .register(globalRegistry);
    }

    private UidCoreClient createUidCoreClient(String attestationUrl, String userToken) throws Exception {
        String enclavePlatform = this.config.getString("enclave_platform");
        Boolean enforceHttps = this.config.getBoolean("enforce_https", true);
        if(enclavePlatform != null && enclavePlatform.equals("aws-nitro"))
        {
            LOGGER.info("creating uid core client with aws attestation protocol");
            return new UidCoreClient(attestationUrl, userToken, this.appVersion, CloudUtils.defaultProxy, AttestationFactory.getNitroAttestation(), enforceHttps);
        }
        else if(enclavePlatform != null && enclavePlatform.equals("gcp-vmid"))
        {
            LOGGER.info("creating uid core client with gcp vmid attestation protocol");
            return new UidCoreClient(attestationUrl, userToken, this.appVersion, CloudUtils.defaultProxy, AttestationFactory.getGcpVmidAttestation(), enforceHttps);
        }
        else if(enclavePlatform != null && enclavePlatform.equals("azure-sgx"))
        {
            LOGGER.info("creating uid core client with azure sgx attestation protocol");
            return new UidCoreClient(attestationUrl, userToken, this.appVersion, CloudUtils.defaultProxy, AttestationFactory.getAzureAttestation(), enforceHttps);
        }

        return UidCoreClient.createNoAttest(attestationUrl, userToken, this.appVersion, enforceHttps);
    }
}<|MERGE_RESOLUTION|>--- conflicted
+++ resolved
@@ -236,14 +236,10 @@
 
     private void run() throws Exception {
         Supplier<Verticle> operatorVerticleSupplier = () -> {
-<<<<<<< HEAD
-            return new UIDOperatorVerticle(config, clientKeyProvider, keyStore, keyAclProvider, saltProvider, optOutStore, Clock.systemUTC(), _statsCollectorCount);
-=======
-            UIDOperatorVerticle verticle = new UIDOperatorVerticle(config, clientKeyProvider, keyStore, keyAclProvider, saltProvider, optOutStore, Clock.systemUTC());
+            UIDOperatorVerticle verticle = new UIDOperatorVerticle(config, clientKeyProvider, keyStore, keyAclProvider, saltProvider, optOutStore, Clock.systemUTC(), _statsCollectorCount);
             if (this.disableHandler != null)
                 verticle.setDisableHandler(this.disableHandler);
             return verticle;
->>>>>>> 0cd032f5
         };
 
         DeploymentOptions options = new DeploymentOptions();
