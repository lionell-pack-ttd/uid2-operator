// Copyright (c) 2021 The Trade Desk, Inc
//
// Redistribution and use in source and binary forms, with or without
// modification, are permitted provided that the following conditions are met:
//
// 1. Redistributions of source code must retain the above copyright notice,
//    this list of conditions and the following disclaimer.
// 2. Redistributions in binary form must reproduce the above copyright notice,
//    this list of conditions and the following disclaimer in the documentation
//    and/or other materials provided with the distribution.
//
// THIS SOFTWARE IS PROVIDED BY THE COPYRIGHT HOLDERS AND CONTRIBUTORS "AS IS"
// AND ANY EXPRESS OR IMPLIED WARRANTIES, INCLUDING, BUT NOT LIMITED TO, THE
// IMPLIED WARRANTIES OF MERCHANTABILITY AND FITNESS FOR A PARTICULAR PURPOSE
// ARE DISCLAIMED. IN NO EVENT SHALL THE COPYRIGHT HOLDER OR CONTRIBUTORS BE
// LIABLE FOR ANY DIRECT, INDIRECT, INCIDENTAL, SPECIAL, EXEMPLARY, OR
// CONSEQUENTIAL DAMAGES (INCLUDING, BUT NOT LIMITED TO, PROCUREMENT OF
// SUBSTITUTE GOODS OR SERVICES; LOSS OF USE, DATA, OR PROFITS; OR BUSINESS
// INTERRUPTION) HOWEVER CAUSED AND ON ANY THEORY OF LIABILITY, WHETHER IN
// CONTRACT, STRICT LIABILITY, OR TORT (INCLUDING NEGLIGENCE OR OTHERWISE)
// ARISING IN ANY WAY OUT OF THE USE OF THIS SOFTWARE, EVEN IF ADVISED OF THE
// POSSIBILITY OF SUCH DAMAGE.

package com.uid2.operator.vertx;

import com.fasterxml.jackson.core.JsonProcessingException;
import com.fasterxml.jackson.databind.ObjectMapper;
import com.uid2.operator.Const;
import com.uid2.operator.model.*;
import com.uid2.operator.monitoring.StatsCollectorHandler;
import com.uid2.operator.service.*;
import com.uid2.operator.store.*;
import com.uid2.shared.Utils;
import com.uid2.shared.auth.ClientKey;
import com.uid2.shared.auth.Role;
import com.uid2.shared.health.HealthComponent;
import com.uid2.shared.health.HealthManager;
import com.uid2.shared.middleware.AuthMiddleware;
import com.uid2.shared.model.EncryptionKey;
import com.uid2.shared.model.SaltEntry;
import com.uid2.shared.store.IClientKeyProvider;
import com.uid2.shared.store.IKeyAclProvider;
import com.uid2.shared.store.IKeyStore;
import com.uid2.shared.store.ISaltProvider;
import com.uid2.shared.vertx.RequestCapturingHandler;
import io.micrometer.core.instrument.Counter;
import io.micrometer.core.instrument.DistributionSummary;
import io.micrometer.core.instrument.Metrics;
import io.vertx.core.*;
import io.vertx.core.http.HttpHeaders;
import io.vertx.core.http.HttpServerResponse;
import io.vertx.core.json.JsonArray;
import io.vertx.core.json.JsonObject;
import io.vertx.core.logging.Logger;
import io.vertx.core.logging.LoggerFactory;
import io.vertx.ext.web.Router;
import io.vertx.ext.web.RoutingContext;
import io.vertx.ext.web.handler.BodyHandler;
import io.vertx.ext.web.handler.CorsHandler;
import io.vertx.ext.web.handler.StaticHandler;

import java.io.IOException;
import java.time.Clock;
import java.time.Instant;
import java.time.LocalDateTime;
import java.time.ZoneId;
import java.time.ZoneOffset;
import java.time.format.DateTimeFormatter;
import java.util.Arrays;
import java.util.HashMap;
import java.util.List;
import java.util.Map;
import java.util.concurrent.atomic.AtomicInteger;
import java.util.function.Supplier;
import java.util.stream.Collectors;

public class UIDOperatorVerticle extends AbstractVerticle{
    private static final Logger LOGGER = LoggerFactory.getLogger(UIDOperatorVerticle.class);

    public static final String ValidationInputEmail = "validate@email.com";
    public static final byte[] ValidationInputEmailHash = EncodingUtils.getSha256Bytes(ValidationInputEmail);
    public static final String ValidationInputPhone = "+12345678901";
    public static final byte[] ValidationInputPhoneHash = EncodingUtils.getSha256Bytes(ValidationInputPhone);
    public static final long MAX_REQUEST_BODY_SIZE = 1 << 20; // 1MB
    private static DateTimeFormatter APIDateTimeFormatter = DateTimeFormatter.ISO_LOCAL_DATE_TIME.withZone(ZoneId.of("UTC"));
    private final HealthComponent healthComponent = HealthManager.instance.registerComponent("http-server");
    private final JsonObject config;
    private final AuthMiddleware auth;
    private final IKeyStore keyStore;
    private final IKeyAclProvider keyAclProvider;
    private final ISaltProvider saltProvider;
    private final IOptOutStore optOutStore;
    private final Clock clock;
    private IUIDOperatorService idService;
    private final Map<String, DistributionSummary> _identityMapMetricSummaries = new HashMap<>();
    private final IdentityScope identityScope;
    private final V2PayloadHandler v2PayloadHandler;
    private Handler<RoutingContext> disableHandler = null;
    private final boolean phoneSupport;

    private AtomicInteger _statCollectorCount;

    public UIDOperatorVerticle(JsonObject config,
                               IClientKeyProvider clientKeyProvider,
                               IKeyStore keyStore,
                               IKeyAclProvider keyAclProvider,
                               ISaltProvider saltProvider,
                               IOptOutStore optOutStore,
                               Clock clock,
                               AtomicInteger statCollectorCount) {
        this.config = config;
        this.healthComponent.setHealthStatus(false, "not started");
        this.auth = new AuthMiddleware(clientKeyProvider);
        this.keyStore = keyStore;
        this.keyAclProvider = keyAclProvider;
        this.saltProvider = saltProvider;
        this.optOutStore = optOutStore;
        this.clock = clock;
        _statCollectorCount = statCollectorCount;
        this.identityScope = IdentityScope.fromString(config.getString("identity_scope", "uid2"));
        this.v2PayloadHandler = new V2PayloadHandler(keyStore, config.getBoolean("enable_v2_encryption", true), this.identityScope);
        this.phoneSupport = config.getBoolean("enable_phone_support", true);
    }

    @Override
    public void start(Promise<Void> startPromise) throws Exception {
        this.healthComponent.setHealthStatus(false, "still starting");

        this.idService = new UIDOperatorService(
            this.config,
            this.optOutStore,
            this.saltProvider,
            new EncryptedTokenEncoder(this.keyStore),
            this.clock,
            this.identityScope
        );

        final Router router = createRoutesSetup();
        final int port = Const.Port.ServicePortForOperator + Utils.getPortOffset();
        LOGGER.info("starting service on http.port: " + port);
        vertx
            .createHttpServer()
            .requestHandler(router::handle)
            .listen(port, result -> {
                if (result.succeeded()) {
                    this.healthComponent.setHealthStatus(true);
                    startPromise.complete();
                } else {
                    this.healthComponent.setHealthStatus(false, result.cause().getMessage());
                    startPromise.fail(result.cause());
                }

                LOGGER.info("UIDOperatorVerticle instance started");
            });

    }

    public void setDisableHandler(Handler<RoutingContext> h) {
        this.disableHandler = h;
    }

    private Router createRoutesSetup() throws IOException {
        final Router router = Router.router(vertx);

        if (this.disableHandler != null) {
            router.route().handler(this.disableHandler);
        }

        router.route().handler(new RequestCapturingHandler());
        router.route().handler(new ClientVersionCapturingHandler("static/js", "*.js"));
        router.route().handler(CorsHandler.create(".*.")
            .allowedMethod(io.vertx.core.http.HttpMethod.GET)
            .allowedMethod(io.vertx.core.http.HttpMethod.POST)
            .allowedMethod(io.vertx.core.http.HttpMethod.OPTIONS)
            .allowedHeader(com.uid2.shared.Const.Http.ClientVersionHeader)
            .allowedHeader("Access-Control-Request-Method")
            .allowedHeader("Access-Control-Allow-Credentials")
            .allowedHeader("Access-Control-Allow-Origin")
            .allowedHeader("Access-Control-Allow-Headers")
            .allowedHeader("Content-Type"));
        router.route().handler(BodyHandler.create().setBodyLimit(MAX_REQUEST_BODY_SIZE));

<<<<<<< HEAD
        router.route().handler(new StatsCollectorHandler(_statCollectorCount, vertx));
        // Current version APIs
        router.get("/v1/token/generate").handler(auth.handleV1(this::handleTokenGenerateV1, Role.GENERATOR));
        router.get("/v1/token/validate").handler(this::handleTokenValidateV1);
        router.get("/v1/token/refresh").handler(auth.handleWithOptionalAuth(this::handleTokenRefreshV1));
        router.get("/v1/identity/buckets").handler(auth.handle(this::handleBucketsV1, Role.MAPPER));
        router.get("/v1/identity/map").handler(auth.handle(this::handleIdentityMapV1, Role.MAPPER));
        router.post("/v1/identity/map").handler(auth.handle(this::handleIdentityMapBatchV1, Role.MAPPER));
        router.get("/v1/key/latest").handler(auth.handle(this::handleKeysRequestV1, Role.ID_READER));

        // Deprecated APIs
        router.get("/key/latest").handler(auth.handle(this::handleKeysRequest, Role.ID_READER));
        router.get("/token/generate").handler(auth.handle(this::handleTokenGenerate, Role.GENERATOR));
        router.get("/token/refresh").handler(this::handleTokenRefresh);
        router.get("/token/validate").handler(this::handleValidate);
        router.get("/identity/map").handler(auth.handle(this::handleIdentityMap, Role.MAPPER));
        router.post("/identity/map").handler(auth.handle(this::handleIdentityMapBatch, Role.MAPPER));

        // Internal service APIs and static data
        router.get("/token/logout").handler(auth.handle(this::handleLogoutAsync, Role.OPTOUT));
=======
        setupV2Routes(router);

        // Static and health check
>>>>>>> fcabfbae
        router.get("/ops/healthcheck").handler(this::handleHealthCheck);
        router.route("/static/*").handler(StaticHandler.create("static"));

        if (this.config.getBoolean(Const.Config.AllowLegacyAPIProp, true)) {
            // V1 APIs
            router.get("/v1/token/generate").handler(auth.handleV1(this::handleTokenGenerateV1, Role.GENERATOR));
            router.get("/v1/token/validate").handler(this::handleTokenValidateV1);
            router.get("/v1/token/refresh").handler(auth.handleWithOptionalAuth(this::handleTokenRefreshV1));
            router.get("/v1/identity/buckets").handler(auth.handle(this::handleBucketsV1, Role.MAPPER));
            router.get("/v1/identity/map").handler(auth.handle(this::handleIdentityMapV1, Role.MAPPER));
            router.post("/v1/identity/map").handler(auth.handle(this::handleIdentityMapBatchV1, Role.MAPPER));
            router.get("/v1/key/latest").handler(auth.handle(this::handleKeysRequestV1, Role.ID_READER));

            // Deprecated APIs
            router.get("/key/latest").handler(auth.handle(this::handleKeysRequest, Role.ID_READER));
            router.get("/token/generate").handler(auth.handle(this::handleTokenGenerate, Role.GENERATOR));
            router.get("/token/refresh").handler(this::handleTokenRefresh);
            router.get("/token/validate").handler(this::handleValidate);
            router.get("/identity/map").handler(auth.handle(this::handleIdentityMap, Role.MAPPER));
            router.post("/identity/map").handler(auth.handle(this::handleIdentityMapBatch, Role.MAPPER));

            // Internal service APIs
            router.get("/token/logout").handler(auth.handle(this::handleLogoutAsync, Role.OPTOUT));

            // only uncomment to do local testing
            //router.get("/internal/optout/get").handler(auth.loopbackOnly(this::handleOptOutGet));
        }

        return router;
    }

    private void setupV2Routes(Router mainRouter) {
        final Router v2Router = Router.router(vertx);

        v2Router.post("/token/generate").handler(auth.handleV1(
            rc -> v2PayloadHandler.handleTokenGenerate(rc, this::handleTokenGenerateV2), Role.GENERATOR));
        v2Router.post("/token/refresh").handler(auth.handleWithOptionalAuth(
            rc -> v2PayloadHandler.handleTokenRefresh(rc, this::handleTokenRefreshV2)));
        v2Router.post("/token/validate").handler(auth.handleV1(
            rc -> v2PayloadHandler.handle(rc, this::handleTokenValidateV2), Role.GENERATOR));
        v2Router.post("/identity/buckets").handler(auth.handleV1(
            rc -> v2PayloadHandler.handle(rc, this::handleBucketsV2), Role.MAPPER));
        v2Router.post("/identity/map").handler(auth.handleV1(
            rc -> v2PayloadHandler.handle(rc, this::handleIdentityMapV2), Role.MAPPER));
        v2Router.post("/key/latest").handler(auth.handleV1(
            rc -> v2PayloadHandler.handle(rc, this::handleKeysRequestV2), Role.ID_READER));
        v2Router.post("/token/logout").handler(auth.handleV1(
            rc -> v2PayloadHandler.handleAsync(rc, this::handleLogoutAsyncV2), Role.OPTOUT));

        mainRouter.mountSubRouter("/v2", v2Router);
    }

    private void handleKeysRequestCommon(RoutingContext rc, Handler<JsonArray> onSuccess) {
        final ClientKey clientKey = AuthMiddleware.getAuthClient(ClientKey.class, rc);
        final int clientSiteId = clientKey.getSiteId();
        if (!clientKey.hasValidSiteId()) {
            ResponseUtil.Error("invalid_client", 401, rc, "Unexpected client site id " + Integer.toString(clientSiteId));
            return;
        }

        final List<EncryptionKey> keys = this.keyStore.getSnapshot().getActiveKeySet()
            .stream().filter(k -> k.getSiteId() != Const.Data.RefreshKeySiteId)
            .collect(Collectors.toList());
        final IKeyAclProvider.IKeysAclSnapshot acls = this.keyAclProvider.getSnapshot();
        onSuccess.handle(toJson(keys, clientKey, acls));
    }

    public void handleKeysRequestV1(RoutingContext rc) {
        try {
            handleKeysRequestCommon(rc, keys -> ResponseUtil.Success(rc, keys));
        } catch (Exception e) {
            LOGGER.error(e);
            rc.fail(500);
        }
    }

    public void handleKeysRequestV2(RoutingContext rc) {
        try {
            handleKeysRequestCommon(rc, keys -> ResponseUtil.SuccessV2(rc, keys));
        } catch (Exception e) {
            LOGGER.error(e);
            rc.fail(500);
        }
    }

    public void handleKeysRequest(RoutingContext rc) {
        try {
            handleKeysRequestCommon(rc, keys -> sendJsonResponse(rc, keys));
        } catch (Exception e) {
            LOGGER.error(e);
            rc.fail(500);
        }
    }

    private void handleHealthCheck(RoutingContext rc) {
        if (HealthManager.instance.isHealthy()) {
            rc.response().end("OK");
        } else {
            HttpServerResponse resp = rc.response();
            String reason = HealthManager.instance.reason();
            resp.setStatusCode(503);
            resp.setChunked(true);
            resp.write(reason);
            resp.end();
        }
    }

    private void handleTokenRefreshV1(RoutingContext rc) {
        final List<String> tokenList = rc.queryParam("refresh_token");
        if (tokenList == null || tokenList.size() == 0) {
            ResponseUtil.ClientError(rc, "Required Parameter Missing: refresh_token");
            return;
        }

        String refreshToken = tokenList.get(0);
        if (refreshToken.length() == V2RequestUtil.V2_REFRESH_PAYLOAD_LENGTH) {
            // V2 token sent by V1 JSSDK. Decrypt and extract original refresh token
            V2RequestUtil.V2Request v2req = V2RequestUtil.parseRefreshRequest(refreshToken, keyStore);
            if (v2req.isValid()) {
                refreshToken = (String) v2req.payload;
            }
            else {
                ResponseUtil.ClientError(rc, v2req.errorMessage);
                return;
            }
        }

        try {
            RefreshResponse r = idService.refreshIdentity(refreshToken);
            if (!r.isRefreshed()) {
                if (r.isOptOut() || r.isDeprecated()) {
                    ResponseUtil.SuccessNoBody(ResponseStatus.OptOut, rc);
                } else if (!AuthMiddleware.isAuthenticated(rc)) {
                    // unauthenticated clients get a generic error
                    ResponseUtil.Error(ResponseStatus.GenericError, 400, rc, "Error refreshing token");
                } else if (r.isInvalidToken()) {
                    ResponseUtil.Error(ResponseStatus.InvalidToken, 400, rc, "Invalid Token presented " + tokenList.get(0));
                } else if (r.isExpired()) {
                    ResponseUtil.Error(ResponseStatus.ExpiredToken, 400, rc, "Expired Token presented");
                } else {
                    ResponseUtil.Error(ResponseStatus.UnknownError, 500, rc, "Unknown State");
                }
            } else {
                ResponseUtil.Success(rc, toJsonV1(r.getTokens()));
            }
        } catch (Exception e) {
            LOGGER.error(e);
            ResponseUtil.Error(ResponseStatus.UnknownError, 500, rc, "Service Error");
        }
    }

    private void handleTokenRefreshV2(RoutingContext rc) {
        try {
            String tokenStr = (String) rc.data().get("request");
            RefreshResponse r = idService.refreshIdentity(tokenStr);
            if (!r.isRefreshed()) {
                if (r.isOptOut() || r.isDeprecated()) {
                    ResponseUtil.SuccessNoBodyV2(ResponseStatus.OptOut, rc);
                } else if (!AuthMiddleware.isAuthenticated(rc)) {
                    // unauthenticated clients get a generic error
                    ResponseUtil.Error(ResponseStatus.GenericError, 400, rc, "Error refreshing token");
                } else if (r.isInvalidToken()) {
                    ResponseUtil.Error(ResponseStatus.InvalidToken, 400, rc, "Invalid Token presented");
                } else if (r.isExpired()) {
                    ResponseUtil.Error(ResponseStatus.ExpiredToken, 400, rc, "Expired Token presented");
                } else {
                    ResponseUtil.Error(ResponseStatus.UnknownError, 500, rc, "Unknown State");
                }
            } else {
                ResponseUtil.SuccessV2(rc, toJsonV1(r.getTokens()));
            }
        } catch (Exception e) {
            LOGGER.error(e);
            ResponseUtil.Error(ResponseStatus.UnknownError, 500, rc, "Service Error");
        }
    }

    private void handleTokenValidateV1(RoutingContext rc) {
        try {
            final InputUtil.InputVal input = this.phoneSupport ? getTokenInputV1(rc) : getTokenInput(rc);
            if (this.phoneSupport ? !checkTokenInputV1(input, rc) : !checkTokenInput(input, rc)) {
                return;
            }
            if ((Arrays.equals(ValidationInputEmailHash, input.getIdentityInput()) && input.getIdentityType() == IdentityType.Email)
                    || (Arrays.equals(ValidationInputPhoneHash, input.getIdentityInput()) && input.getIdentityType() == IdentityType.Phone)) {
                try {
                    final Instant now = Instant.now();
                    if (this.idService.advertisingTokenMatches(rc.queryParam("token").get(0), input.toUserIdentity(this.identityScope, 0, now), now)) {
                        ResponseUtil.Success(rc, Boolean.TRUE);
                    } else {
                        ResponseUtil.Success(rc, Boolean.FALSE);
                    }
                } catch (Exception e) {
                    ResponseUtil.Success(rc, Boolean.FALSE);
                }
            } else {
                ResponseUtil.Success(rc, Boolean.FALSE);
            }
        } catch (Exception e) {
            LOGGER.error(e);
            rc.fail(500);
        }
    }

    private void handleTokenValidateV2(RoutingContext rc) {
        try {
            final JsonObject req = (JsonObject) rc.data().get("request");

            final InputUtil.InputVal input = getTokenInputV2(req);
            if (this.phoneSupport ? !checkTokenInputV1(input, rc) : !checkTokenInput(input, rc)) {
                return;
            }
            if ((input.getIdentityType() == IdentityType.Email && Arrays.equals(ValidationInputEmailHash, input.getIdentityInput()))
                    || (input.getIdentityType() == IdentityType.Phone && Arrays.equals(ValidationInputPhoneHash, input.getIdentityInput()))) {
                try {
                    final Instant now = Instant.now();
                    final String token = req.getString("token");

                    if (this.idService.advertisingTokenMatches(token, input.toUserIdentity(this.identityScope, 0, now), now)) {
                        ResponseUtil.SuccessV2(rc, Boolean.TRUE);
                    } else {
                        ResponseUtil.SuccessV2(rc, Boolean.FALSE);
                    }
                } catch (Exception e) {
                    ResponseUtil.SuccessV2(rc, Boolean.FALSE);
                }
            } else {
                ResponseUtil.SuccessV2(rc, Boolean.FALSE);
            }
        } catch (Exception e) {
            LOGGER.error(e);
            rc.fail(500);
        }
    }

    private void handleTokenGenerateV1(RoutingContext rc) {
        try {
            final InputUtil.InputVal input = this.phoneSupport ? this.getTokenInputV1(rc) : this.getTokenInput(rc);
            if (this.phoneSupport ? !checkTokenInputV1(input, rc) : !checkTokenInput(input, rc)) {
                return;
            } else {
                final ClientKey clientKey = (ClientKey) AuthMiddleware.getAuthClient(rc);
                final IdentityTokens t = this.idService.generateIdentity(
                    new IdentityRequest(
                        new PublisherIdentity(clientKey.getSiteId(), 0, 0),
                        input.toUserIdentity(this.identityScope, 1, Instant.now())));

                //Integer.parseInt(rc.queryParam("privacy_bits").get(0))));

                ResponseUtil.Success(rc, toJsonV1(t));
            }
        } catch (Exception e) {
            LOGGER.error(e);
            rc.fail(500);
        }
    }

    private void handleTokenGenerateV2(RoutingContext rc) {
        try {
            JsonObject req = (JsonObject) rc.data().get("request");

            final InputUtil.InputVal input = this.getTokenInputV2(req);
            if (this.phoneSupport ? !checkTokenInputV1(input, rc) : !checkTokenInput(input, rc)) {
                return;
            } else {
                final ClientKey clientKey = (ClientKey) AuthMiddleware.getAuthClient(rc);
                final IdentityTokens t = this.idService.generateIdentity(
                    new IdentityRequest(
                        new PublisherIdentity(clientKey.getSiteId(), 0, 0),
                        input.toUserIdentity(this.identityScope, 1, Instant.now())));
                ResponseUtil.SuccessV2(rc, toJsonV1(t));
            }
        } catch (Exception e) {
            LOGGER.error(e);
            rc.fail(500);
        }
    }

    private void handleTokenGenerate(RoutingContext rc) {
        final InputUtil.InputVal input = this.getTokenInput(rc);
        if (input == null || !input.isValid()) {
            rc.fail(400);
            return;
        }

        try {
            final ClientKey clientKey = (ClientKey) AuthMiddleware.getAuthClient(rc);
            final IdentityTokens t = this.idService.generateIdentity(
                    new IdentityRequest(
                            new PublisherIdentity(clientKey.getSiteId(), 0, 0),
                            input.toUserIdentity(this.identityScope, 1, Instant.now())));

            //Integer.parseInt(rc.queryParam("privacy_bits").get(0))));

            sendJsonResponse(rc, toJson(t));

        } catch (Exception e) {
            LOGGER.error(e);
            rc.fail(500);
        }
    }

    private void handleTokenRefresh(RoutingContext rc) {
        final List<String> tokenList = rc.queryParam("refresh_token");
        if (tokenList == null || tokenList.size() == 0) {
            rc.fail(400);
            return;
        }

        try {
            final RefreshResponse r = this.idService.refreshIdentity(tokenList.get(0));
            sendJsonResponse(rc, toJson(r.getTokens()));
        } catch (Exception e) {
            LOGGER.error(e);
            rc.fail(500);
        }
    }

    private void handleValidate(RoutingContext rc) {
        try {
            final InputUtil.InputVal input = getTokenInput(rc);
            if (input != null && input.isValid() && Arrays.equals(ValidationInputEmailHash, input.getIdentityInput())) {
                try {
                    final Instant now = Instant.now();
                    if (this.idService.advertisingTokenMatches(rc.queryParam("token").get(0), input.toUserIdentity(this.identityScope, 0, now), now)) {
                        rc.response().end("true");
                    } else {
                        rc.response().end("false");
                    }
                } catch (Exception e) {
                    rc.response().end("false");
                }
            } else {
                rc.response().end("not allowed");
            }
        } catch (Exception e) {
            LOGGER.error(e);
            rc.fail(500);
        }
    }

    private void handleLogoutAsync(RoutingContext rc) {
        final InputUtil.InputVal input = this.phoneSupport ? getTokenInputV1(rc) : getTokenInput(rc);
        if (input.isValid()) {
            final Instant now = Instant.now();
            this.idService.invalidateTokensAsync(input.toUserIdentity(this.identityScope, 0, now), now, ar -> {
                if (ar.succeeded()) {
                    rc.response().end("OK");
                } else {
                    rc.fail(500);
                }
            });
        } else {
            rc.fail(400);
        }
    }

    private Future handleLogoutAsyncV2(RoutingContext rc) {
        final JsonObject req = (JsonObject) rc.data().get("request");
        final InputUtil.InputVal input = getTokenInputV2(req);
        if (input.isValid()) {
            final Instant now = Instant.now();

            Promise promise = Promise.promise();
            this.idService.invalidateTokensAsync(input.toUserIdentity(this.identityScope, 0, now), now, ar -> {
                if (ar.succeeded()) {
                    JsonObject body = new JsonObject();
                    body.put("optout", "OK");
                    ResponseUtil.SuccessV2(rc, body);
                } else {
                    rc.fail(500);
                }
                promise.complete();
            });
            return promise.future();
        } else {
            rc.fail(400);
            return Future.failedFuture("");
        }
    }

    private void handleOptOutGet(RoutingContext rc) {
        final InputUtil.InputVal input = getTokenInputV1(rc);
        if (input.isValid()) {
            try {
                final Instant now = Instant.now();
                final UserIdentity userIdentity = input.toUserIdentity(this.identityScope, 0, now);
                final Instant result = this.idService.getLatestOptoutEntry(userIdentity, now);
                long timestamp = result == null ? -1 : result.getEpochSecond();
                rc.response().setStatusCode(200)
                    .setChunked(true)
                    .write(String.valueOf(timestamp))
                    .end();
            } catch (Exception ex) {
                LOGGER.error(ex);
                rc.fail(500);
            }
        } else {
            rc.fail(400);
        }
    }

    private void handleBucketsV1(RoutingContext rc) {
        final List<String> qp = rc.queryParam("since_timestamp");
        if (qp != null && qp.size() > 0) {
            final Instant sinceTimestamp;
            try {
                LocalDateTime ld = LocalDateTime.parse(qp.get(0), DateTimeFormatter.ISO_LOCAL_DATE_TIME);
                sinceTimestamp = ld.toInstant(ZoneOffset.UTC);
            } catch (Exception e) {
                ResponseUtil.ClientError(rc, "invalid date, must conform to ISO 8601");
                return;
            }
            final List<SaltEntry> modified = this.idService.getModifiedBuckets(sinceTimestamp);
            final JsonArray resp = new JsonArray();
            if (modified != null) {
                for (SaltEntry e : modified) {
                    final JsonObject o = new JsonObject();
                    o.put("bucket_id", e.getHashedId());
                    Instant lastUpdated = Instant.ofEpochMilli(e.getLastUpdated());

                    o.put("last_updated", APIDateTimeFormatter.format(lastUpdated));
                    resp.add(o);
                }
                ResponseUtil.Success(rc, resp);
            }
        } else {
            ResponseUtil.ClientError(rc, "missing parameter since_timestamp");
        }
    }

    private void handleBucketsV2(RoutingContext rc) {
        final JsonObject req = (JsonObject) rc.data().get("request");
        final String qp = req.getString("since_timestamp");

        if (qp != null) {
            final Instant sinceTimestamp;
            try {
                LocalDateTime ld = LocalDateTime.parse(qp, DateTimeFormatter.ISO_LOCAL_DATE_TIME);
                sinceTimestamp = ld.toInstant(ZoneOffset.UTC);
            } catch (Exception e) {
                ResponseUtil.ClientError(rc, "invalid date, must conform to ISO 8601");
                return;
            }
            final List<SaltEntry> modified = this.idService.getModifiedBuckets(sinceTimestamp);
            final JsonArray resp = new JsonArray();
            if (modified != null) {
                for (SaltEntry e : modified) {
                    final JsonObject o = new JsonObject();
                    o.put("bucket_id", e.getHashedId());
                    Instant lastUpdated = Instant.ofEpochMilli(e.getLastUpdated());

                    o.put("last_updated", APIDateTimeFormatter.format(lastUpdated));
                    resp.add(o);
                }
                ResponseUtil.SuccessV2(rc, resp);
            }
        } else {
            ResponseUtil.ClientError(rc, "missing parameter since_timestamp");
        }
    }

    private void handleIdentityMapV1(RoutingContext rc) {
        final InputUtil.InputVal input = this.phoneSupport ? this.getTokenInputV1(rc) : this.getTokenInput(rc);
        if (this.phoneSupport ? !checkTokenInputV1(input, rc) : !checkTokenInput(input, rc)) {
            return;
        }
        try {
            final Instant now = Instant.now();
            final MappedIdentity mappedIdentity = this.idService.map(input.toUserIdentity(this.identityScope, 0, now), now);
            final JsonObject jsonObject = new JsonObject();
            jsonObject.put("identifier", input.getProvided());
            jsonObject.put("advertising_id", mappedIdentity.advertisingId);
            jsonObject.put("bucket_id", mappedIdentity.bucketId);
            ResponseUtil.Success(rc, jsonObject);
        } catch (Exception e) {
            LOGGER.error(e);
            ResponseUtil.Error(ResponseStatus.UnknownError, 500, rc, "Unknown State");
        }
    }

    private void handleIdentityMap(RoutingContext rc) {
        final InputUtil.InputVal input = this.getTokenInput(rc);

        try {
            if (input != null && input.isValid()) {
                final Instant now = Instant.now();
                final MappedIdentity mappedIdentity = this.idService.map(input.toUserIdentity(this.identityScope, 0, now), now);
                rc.response().end(EncodingUtils.toBase64String(mappedIdentity.advertisingId));
            } else {
                rc.fail(400);
            }
        }
        catch (Exception ex) {
            LOGGER.error(ex);
            rc.fail(500);
        }
    }

    private InputUtil.InputVal getTokenInput(RoutingContext rc) {
        final InputUtil.InputVal input;
        final List<String> emailInput = rc.queryParam("email");
        final List<String> emailHashInput = rc.queryParam("email_hash");
        if (emailInput != null && emailInput.size() > 0) {
            if (emailHashInput != null && emailHashInput.size() > 0) {
                // cannot specify both
                input = null;
            } else {
                input = InputUtil.normalizeEmail(emailInput.get(0));
            }
        } else if (emailHashInput != null && emailHashInput.size() > 0) {
            input = InputUtil.normalizeEmailHash(emailHashInput.get(0));
        } else {
            input = null;
        }
        return input;
    }

    private InputUtil.InputVal getTokenInputV2(JsonObject req) {
        if (req == null)
            return null;

        Supplier<InputUtil.InputVal> getInput = null;

        final String email = req.getString("email");
        if (email != null) {
            getInput = () -> InputUtil.normalizeEmail(email);
        }

        final String emailHash = req.getString("email_hash");
        if (emailHash != null) {
            if (getInput != null)   // there can be only 1 set of valid input
                return null;
            getInput = () -> InputUtil.normalizeEmailHash(emailHash);
        }

        final String phone = this.phoneSupport ? req.getString("phone") : null;
        if (phone != null) {
            if (getInput != null)        // there can be only 1 set of valid input
                return null;
            getInput = () -> InputUtil.normalizePhone(phone);
        }

        final String phoneHash = this.phoneSupport ? req.getString("phone_hash") : null;
        if (phoneHash != null) {
            if (getInput != null)        // there can be only 1 set of valid input
                return null;
            getInput = () -> InputUtil.normalizePhoneHash(phoneHash);
        }

        return getInput != null ? getInput.get() : null;
    }
    
    private InputUtil.InputVal getTokenInputV1(RoutingContext rc) {
        final List<String> emailInput = rc.queryParam("email");
        final List<String> emailHashInput = rc.queryParam("email_hash");
        final List<String> phoneInput = rc.queryParam("phone");
        final List<String> phoneHashInput = rc.queryParam("phone_hash");

        int validInputs = 0;
        if (emailInput != null && emailInput.size() > 0) {
            ++validInputs;
        }
        if (emailHashInput != null && emailHashInput.size() > 0) {
            ++validInputs;
        }
        if (phoneInput != null && phoneInput.size() > 0) {
            ++validInputs;
        }
        if (phoneHashInput != null && phoneHashInput.size() > 0) {
            ++validInputs;
        }

        if (validInputs != 1) {
            // there can be only 1 set of valid input
            return null;
        }

        if (emailInput != null && emailInput.size() > 0) {
            return InputUtil.normalizeEmail(emailInput.get(0));
        } else if (phoneInput != null && phoneInput.size() > 0) {
            return InputUtil.normalizePhone(phoneInput.get(0));
        } else if (emailHashInput != null && emailHashInput.size() > 0) {
            return InputUtil.normalizeEmailHash(emailHashInput.get(0));
        } else if (phoneHashInput != null && phoneHashInput.size() > 0) {
            return InputUtil.normalizePhoneHash(phoneHashInput.get(0));
        }

        return null;
    }

    private boolean checkTokenInput(InputUtil.InputVal input, RoutingContext rc) {
        if (input == null) {
            ResponseUtil.ClientError(rc, "Required Parameter Missing: exactly one of email or email_hash must be specified");
            return false;
        } else if (!input.isValid()) {
            ResponseUtil.ClientError(rc, "Invalid Identifier");
            return false;
        }
        return true;
    }

    private boolean checkTokenInputV1(InputUtil.InputVal input, RoutingContext rc) {
        if (input == null) {
            ResponseUtil.ClientError(rc, "Required Parameter Missing: exactly one of [email, email_hash, phone, phone_hash] must be specified");
            return false;
        } else if (!input.isValid()) {
            ResponseUtil.ClientError(rc, "Invalid Identifier");
            return false;
        }
        return true;
    }

    private InputUtil.InputVal[] getIdentityBulkInput(RoutingContext rc) {
        final JsonObject obj = rc.getBodyAsJson();
        final JsonArray emails = obj.getJsonArray("email");
        final JsonArray emailHashes = obj.getJsonArray("email_hash");
        // FIXME TODO. Avoid Double Iteration. Turn to a decorator pattern
        if (emails == null && emailHashes == null) {
            ResponseUtil.ClientError(rc, "Exactly one of email or email_hash must be specified");
            return null;
        } else if (emails != null && !emails.isEmpty()) {
            if (emailHashes != null && !emailHashes.isEmpty()) {
                ResponseUtil.ClientError(rc, "Only one of email or email_hash can be specified");
                return null;
            }
            return createInputList(emails, false);
        } else {
            return createInputList(emailHashes, true);
        }
    }


    private InputUtil.InputVal[] getIdentityBulkInputV1(RoutingContext rc) {
        final JsonObject obj = rc.getBodyAsJson();
        final JsonArray emails = obj.getJsonArray("email");
        final JsonArray emailHashes = obj.getJsonArray("email_hash");
        final JsonArray phones = obj.getJsonArray("phone");
        final JsonArray phoneHashes = obj.getJsonArray("phone_hash");

        int validInputs = 0;
        int nonEmptyInputs = 0;
        if (emails != null) {
            ++validInputs;
            if (!emails.isEmpty()) ++nonEmptyInputs;
        }
        if (emailHashes != null) {
            ++validInputs;
            if (!emailHashes.isEmpty()) ++nonEmptyInputs;
        }
        if (phones != null) {
            ++validInputs;
            if (!phones.isEmpty()) ++nonEmptyInputs;
        }
        if (phoneHashes != null) {
            ++validInputs;
            if (!phoneHashes.isEmpty()) ++nonEmptyInputs;
        }

        if (validInputs == 0 || nonEmptyInputs > 1) {
            ResponseUtil.ClientError(rc, "Exactly one of [email, email_hash, phone, phone_hash] must be specified");
            return null;
        }

        if (emails != null && !emails.isEmpty()) {
            return createInputListV1(emails, IdentityType.Email, InputUtil.IdentityInputType.Raw);
        } else if (emailHashes != null && !emailHashes.isEmpty()) {
            return createInputListV1(emailHashes, IdentityType.Email, InputUtil.IdentityInputType.Hash);
        } else if (phones != null && !phones.isEmpty()) {
            return createInputListV1(phones, IdentityType.Phone, InputUtil.IdentityInputType.Raw);
        } else if (phoneHashes != null && !phoneHashes.isEmpty()){
            return createInputListV1(phoneHashes, IdentityType.Phone, InputUtil.IdentityInputType.Hash);
        } else {
            // handle empty array
            return createInputListV1(null, IdentityType.Email, InputUtil.IdentityInputType.Raw);
        }
    }

    private void handleIdentityMapBatchV1(RoutingContext rc) {
        try {
            final InputUtil.InputVal[] inputList = this.phoneSupport ? getIdentityBulkInputV1(rc) : getIdentityBulkInput(rc);
            if (inputList == null) return;

            recordIdentityMapStats(rc, inputList.length);

            final Instant now = Instant.now();
            final JsonArray mapped = new JsonArray();
            final int count = inputList.length;
            for (int i = 0; i < count; ++i) {
                final InputUtil.InputVal input = inputList[i];
                if (input != null && input.isValid()) {
                    final MappedIdentity mappedIdentity = this.idService.map(input.toUserIdentity(this.identityScope, 0, now), now);
                    final JsonObject resp = new JsonObject();
                    resp.put("identifier", input.getProvided());
                    resp.put("advertising_id", mappedIdentity.advertisingId);
                    resp.put("bucket_id", mappedIdentity.bucketId);
                    mapped.add(resp);
                }
            }

            final JsonObject resp = new JsonObject();
            resp.put("mapped", mapped);
            ResponseUtil.Success(rc, resp);
        } catch (Exception e) {
            LOGGER.error(e);
            ResponseUtil.Error(ResponseStatus.UnknownError, 500, rc, "Unknown State");
        }
    }

    private void handleIdentityMapV2(RoutingContext rc) {
        try {
            final InputUtil.InputVal[] inputList = getIdentityMapV2Input(rc);
            if (inputList == null) {
                if (this.phoneSupport)
                    ResponseUtil.ClientError(rc, "Exactly one of [email, email_hash, phone, phone_hash] must be specified");
                else
                    ResponseUtil.ClientError(rc, "Required Parameter Missing: exactly one of email or email_hash must be specified");
                return;
            }

            recordIdentityMapStats(rc, inputList.length);

            final Instant now = Instant.now();
            final JsonArray mapped = new JsonArray();
            final int count = inputList.length;
            for (int i = 0; i < count; ++i) {
                final InputUtil.InputVal input = inputList[i];
                if (input != null && input.isValid()) {
                    final MappedIdentity mappedIdentity = idService.map(input.toUserIdentity(this.identityScope, 0, now), now);
                    final JsonObject resp = new JsonObject();
                    resp.put("identifier", input.getProvided());
                    resp.put("advertising_id", mappedIdentity.advertisingId);
                    resp.put("bucket_id", mappedIdentity.bucketId);
                    mapped.add(resp);
                }
            }

            final JsonObject resp = new JsonObject();
            resp.put("mapped", mapped);
            ResponseUtil.SuccessV2(rc, resp);
        } catch (Exception e) {
            LOGGER.error(e);
            ResponseUtil.Error(ResponseStatus.UnknownError, 500, rc, "Unknown State");
        }
    }

    private InputUtil.InputVal[] getIdentityMapV2Input(RoutingContext rc) {
        final JsonObject obj = (JsonObject) rc.data().get("request");

        Supplier<InputUtil.InputVal[]> getInputList = null;

        final JsonArray emails = obj.getJsonArray("email");
        if (emails != null && !emails.isEmpty()) {
            getInputList = () -> createInputListV1(emails, IdentityType.Email, InputUtil.IdentityInputType.Raw);
        }

        final JsonArray emailHashes = obj.getJsonArray("email_hash");
        if (emailHashes != null && !emailHashes.isEmpty()) {
            if (getInputList != null) {
                return null;        // only one type of input is allowed
            }
            getInputList = () -> createInputListV1(emailHashes, IdentityType.Email, InputUtil.IdentityInputType.Hash);
        }

        final JsonArray phones = this.phoneSupport ? obj.getJsonArray("phone") : null;
        if (phones != null && !phones.isEmpty()) {
            if (getInputList != null) {
                return null;        // only one type of input is allowed
            }
            getInputList = () -> createInputListV1(phones, IdentityType.Phone, InputUtil.IdentityInputType.Raw);
        }

        final JsonArray phoneHashes = this.phoneSupport ? obj.getJsonArray("phone_hash") : null;
        if (phoneHashes != null && !phoneHashes.isEmpty()) {
            if (getInputList != null) {
                return null;        // only one type of input is allowed
            }
            getInputList = () -> createInputListV1(phoneHashes, IdentityType.Phone, InputUtil.IdentityInputType.Hash);;
        }

        if (emails == null && emailHashes == null && phones == null && phoneHashes == null) {
            return null;
        }

        return getInputList == null ?
            createInputListV1(null, IdentityType.Email, InputUtil.IdentityInputType.Raw) :  // handle empty array
            getInputList.get();
    }

    private void handleIdentityMapBatch(RoutingContext rc) {
        try {
            final JsonObject obj = rc.getBodyAsJson();
            final InputUtil.InputVal[] inputList;
            final JsonArray emails = obj.getJsonArray("email");
            final JsonArray emailHashes = obj.getJsonArray("email_hash");
            if (emails == null && emailHashes == null) {
                rc.fail(400);
                return;
            } else if (emails != null && !emails.isEmpty()) {
                if (emailHashes != null && !emailHashes.isEmpty()) {
                    rc.fail(400);
                    return;
                }
                inputList = createInputList(emails, false);
            } else {
                inputList = createInputList(emailHashes, true);
            }

            recordIdentityMapStats(rc, inputList.length);

            final Instant now = Instant.now();
            final JsonArray mapped = new JsonArray();
            final int count = inputList.length;
            for (int i = 0; i < count; ++i) {
                final InputUtil.InputVal input = inputList[i];
                if (input != null && input.isValid()) {
                    final MappedIdentity mappedIdentity = this.idService.map(input.toUserIdentity(this.identityScope, 0, now), now);
                    final JsonObject resp = new JsonObject();
                    resp.put("identifier", input.getProvided());
                    resp.put("advertising_id", mappedIdentity.advertisingId);
                    mapped.add(resp);
                }
            }

            final JsonObject resp = new JsonObject();
            resp.put("mapped", mapped);
            sendJsonResponse(rc, resp);
        } catch (Exception e) {
            LOGGER.error(e);
            rc.fail(500);
        }
    }

    private void recordIdentityMapStats(RoutingContext rc, int inputCount) {
        String apiContact;
        try {
            apiContact = (String) rc.data().get(AuthMiddleware.API_CONTACT_PROP);
            apiContact = apiContact == null ? "unknown" : apiContact;
        } catch (Exception ex) {
            apiContact = "error: " + ex.getMessage();
        }

        final String finalApiContact = apiContact;
        DistributionSummary ds = _identityMapMetricSummaries.computeIfAbsent(apiContact, k -> DistributionSummary
            .builder("uid2.operator.identity.map.inputs")
            .description("number of emails or email hashes passed to identity map batch endpoint")
            .tags("api_contact", finalApiContact)
            .register(Metrics.globalRegistry));
        ds.record(inputCount);
    }

    private InputUtil.InputVal[] createInputList(JsonArray a, boolean inputAsHash) {
        if (a == null || a.size() == 0) {
            return new InputUtil.InputVal[0];
        }
        final int size = a.size();
        final InputUtil.InputVal[] resp = new InputUtil.InputVal[size];

        for (int i = 0; i < size; ++i) {
            if (inputAsHash) {
                resp[i] = InputUtil.normalizeEmailHash(a.getString(i));
            } else {
                resp[i] = InputUtil.normalizeEmail(a.getString(i));
            }
        }
        return resp;

    }

    private InputUtil.InputVal[] createInputListV1(JsonArray a, IdentityType identityType, InputUtil.IdentityInputType inputType) {
        if (a == null || a.size() == 0) {
            return new InputUtil.InputVal[0];
        }
        final int size = a.size();
        final InputUtil.InputVal[] resp = new InputUtil.InputVal[size];

        if (identityType == IdentityType.Email) {
            if (inputType == InputUtil.IdentityInputType.Raw) {
                for (int i = 0; i < size; ++i) {
                    resp[i] = InputUtil.normalizeEmail(a.getString(i));
                }
            } else if (inputType == InputUtil.IdentityInputType.Hash) {
                for (int i = 0; i < size; ++i) {
                    resp[i] = InputUtil.normalizeEmailHash(a.getString(i));
                }
            } else {
                throw new IllegalStateException("inputType");
            }
        } else if (identityType == IdentityType.Phone) {
            if (inputType == InputUtil.IdentityInputType.Raw) {
                for (int i = 0; i < size; ++i) {
                    resp[i] = InputUtil.normalizePhone(a.getString(i));
                }
            } else if (inputType == InputUtil.IdentityInputType.Hash) {
                for (int i = 0; i < size; ++i) {
                    resp[i] = InputUtil.normalizePhoneHash(a.getString(i));
                }
            } else {
                throw new IllegalStateException("inputType");
            }
        } else {
            throw new IllegalStateException("identityType");
        }

        return resp;
    }

    private JsonObject toJsonV1(IdentityTokens t) {
        final JsonObject json = new JsonObject();
        json.put("advertising_token", t.getAdvertisingToken());
        json.put("user_token", t.getUserToken());
        json.put("refresh_token", t.getRefreshToken());
        json.put("identity_expires", t.getIdentityExpires().toEpochMilli());
        json.put("refresh_expires", t.getRefreshExpires().toEpochMilli());
        json.put("refresh_from", t.getRefreshFrom().toEpochMilli());
        return json;
    }

    private JsonArray toJson(List<EncryptionKey> keys, ClientKey clientKey, IKeyAclProvider.IKeysAclSnapshot acls) {
        final JsonArray a = new JsonArray();
        for (int i = 0; i < keys.size(); ++i) {
            final EncryptionKey k = keys.get(i);
            if (!acls.canClientAccessKey(clientKey, k)) {
                continue;
            }

            final JsonObject o = new JsonObject();
            o.put("id", k.getId());
            o.put("created", k.getCreated().getEpochSecond());
            o.put("activates", k.getActivates().getEpochSecond());
            o.put("expires", k.getExpires().getEpochSecond());
            o.put("secret", EncodingUtils.toBase64String(k.getKeyBytes()));
            o.put("site_id", k.getSiteId());
            a.add(o);
        }
        return a;
    }

    private JsonObject toJson(IdentityTokens t) {
        final JsonObject json = new JsonObject();
        json.put("advertisement_token", t.getAdvertisingToken());
        json.put("advertising_token", t.getAdvertisingToken());
        json.put("user_token", t.getUserToken());
        json.put("refresh_token", t.getRefreshToken());

        return json;
    }

    private void sendJsonResponse(RoutingContext rc, JsonObject json) {
        rc.response().putHeader(HttpHeaders.CONTENT_TYPE, "application/json")
            .end(json.encode());
    }

    private void sendJsonResponse(RoutingContext rc, JsonArray json) {
        rc.response().putHeader(HttpHeaders.CONTENT_TYPE, "application/json")
            .end(json.encode());
    }

    public static class ResponseStatus {
        public static String Success = "success";
        public static String Unauthorized = "unauthorized";
        public static String ClientError = "client_error";
        public static String OptOut = "optout";
        public static String InvalidToken = "invalid_token";
        public static String ExpiredToken = "expired_token";
        public static String GenericError = "error";
        public static String UnknownError = "unknown";
    }
}
<|MERGE_RESOLUTION|>--- conflicted
+++ resolved
@@ -180,32 +180,9 @@
             .allowedHeader("Content-Type"));
         router.route().handler(BodyHandler.create().setBodyLimit(MAX_REQUEST_BODY_SIZE));
 
-<<<<<<< HEAD
-        router.route().handler(new StatsCollectorHandler(_statCollectorCount, vertx));
-        // Current version APIs
-        router.get("/v1/token/generate").handler(auth.handleV1(this::handleTokenGenerateV1, Role.GENERATOR));
-        router.get("/v1/token/validate").handler(this::handleTokenValidateV1);
-        router.get("/v1/token/refresh").handler(auth.handleWithOptionalAuth(this::handleTokenRefreshV1));
-        router.get("/v1/identity/buckets").handler(auth.handle(this::handleBucketsV1, Role.MAPPER));
-        router.get("/v1/identity/map").handler(auth.handle(this::handleIdentityMapV1, Role.MAPPER));
-        router.post("/v1/identity/map").handler(auth.handle(this::handleIdentityMapBatchV1, Role.MAPPER));
-        router.get("/v1/key/latest").handler(auth.handle(this::handleKeysRequestV1, Role.ID_READER));
-
-        // Deprecated APIs
-        router.get("/key/latest").handler(auth.handle(this::handleKeysRequest, Role.ID_READER));
-        router.get("/token/generate").handler(auth.handle(this::handleTokenGenerate, Role.GENERATOR));
-        router.get("/token/refresh").handler(this::handleTokenRefresh);
-        router.get("/token/validate").handler(this::handleValidate);
-        router.get("/identity/map").handler(auth.handle(this::handleIdentityMap, Role.MAPPER));
-        router.post("/identity/map").handler(auth.handle(this::handleIdentityMapBatch, Role.MAPPER));
-
-        // Internal service APIs and static data
-        router.get("/token/logout").handler(auth.handle(this::handleLogoutAsync, Role.OPTOUT));
-=======
         setupV2Routes(router);
 
         // Static and health check
->>>>>>> fcabfbae
         router.get("/ops/healthcheck").handler(this::handleHealthCheck);
         router.route("/static/*").handler(StaticHandler.create("static"));
 
