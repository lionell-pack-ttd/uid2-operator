--- conflicted
+++ resolved
@@ -57,15 +57,12 @@
 import io.vertx.ext.web.handler.CorsHandler;
 import io.vertx.ext.web.handler.StaticHandler;
 
-<<<<<<< HEAD
 import java.io.IOException;
+import java.time.Clock;
 import java.time.Instant;
 import java.time.LocalDateTime;
 import java.time.ZoneId;
 import java.time.ZoneOffset;
-=======
-import java.time.*;
->>>>>>> df7d72fb
 import java.time.format.DateTimeFormatter;
 import java.util.HashMap;
 import java.util.List;
@@ -94,12 +91,8 @@
                                IKeyStore keyStore,
                                IKeyAclProvider keyAclProvider,
                                ISaltProvider saltProvider,
-<<<<<<< HEAD
-                               IOptOutStore optOutStore) {
-=======
                                IOptOutStore optOutStore,
                                Clock clock) {
->>>>>>> df7d72fb
         this.config = config;
         this.healthComponent.setHealthStatus(false, "not started");
         this.auth = new AuthMiddleware(clientKeyProvider);
