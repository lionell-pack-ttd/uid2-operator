--- conflicted
+++ resolved
@@ -363,15 +363,10 @@
             }
             if (ValidationInput.equals(input.getIdentityInput())) {
                 try {
-<<<<<<< HEAD
-                    String token = req.getString("token");
-                    if (this.idService.doesMatch(token, input.getIdentityInput(), Instant.now())) {
-=======
                     final Instant now = Instant.now();
                     final String token = req.getString("token");
 
-                    if (this.idService.advertisingTokenMatches(token, input.toUserIdentity(IdentityScope.UID2, 0, now), now)) {
->>>>>>> 519b867a
+                    if (this.idService.doesMatch(token, input.getIdentityInput(), Instant.now())) {
                         ResponseUtil.SuccessV2(rc, Boolean.TRUE);
                     } else {
                         ResponseUtil.SuccessV2(rc, Boolean.FALSE);
