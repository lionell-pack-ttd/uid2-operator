--- conflicted
+++ resolved
@@ -73,11 +73,8 @@
 import java.util.HashMap;
 import java.util.List;
 import java.util.Map;
-<<<<<<< HEAD
 import java.util.concurrent.atomic.AtomicInteger;
-=======
 import java.util.function.Supplier;
->>>>>>> 0cd032f5
 import java.util.stream.Collectors;
 
 public class UIDOperatorVerticle extends AbstractVerticle{
@@ -122,13 +119,10 @@
         this.saltProvider = saltProvider;
         this.optOutStore = optOutStore;
         this.clock = clock;
-<<<<<<< HEAD
         _statCollectorCount = statCollectorCount;
-=======
         this.identityScope = IdentityScope.fromString(config.getString("identity_scope", "uid2"));
         this.v2PayloadHandler = new V2PayloadHandler(keyStore, config.getBoolean("enable_v2_encryption", true), this.identityScope);
         this.phoneSupport = config.getBoolean("enable_phone_support", true);
->>>>>>> 0cd032f5
     }
 
     @Override
