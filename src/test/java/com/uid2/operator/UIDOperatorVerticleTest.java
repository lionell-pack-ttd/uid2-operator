--- conflicted
+++ resolved
@@ -60,11 +60,8 @@
 
 import java.net.URLEncoder;
 import java.nio.charset.StandardCharsets;
-<<<<<<< HEAD
+import java.time.Clock;
 import java.time.Duration;
-=======
-import java.time.Clock;
->>>>>>> df7d72fb
 import java.time.Instant;
 import java.time.temporal.ChronoUnit;
 import java.util.Arrays;
@@ -101,17 +98,12 @@
         when(clock.instant()).thenAnswer(i -> Instant.now());
 
         final JsonObject config = new JsonObject();
-<<<<<<< HEAD
         config.put(UIDOperatorService.IDENTITY_TOKEN_EXPIRES_AFTER_SECONDS, identityExpiresAfter.toMillis() / 1000);
         config.put(UIDOperatorService.REFRESH_TOKEN_EXPIRES_AFTER_SECONDS, refreshExpiresAfter.toMillis() / 1000);
         config.put(UIDOperatorService.REFRESH_IDENTITY_TOKEN_AFTER_SECONDS, refreshIdentityAfter.toMillis() / 1000);
-
-        UIDOperatorVerticle verticle = new UIDOperatorVerticle(config, clientKeyProvider, keyStore, keyAclProvider, saltProvider, optOutStore);
-=======
         config.put("check_refresh_token_expiry", true);
 
         UIDOperatorVerticle verticle = new UIDOperatorVerticle(config, clientKeyProvider, keyStore, keyAclProvider, saltProvider, optOutStore, clock);
->>>>>>> df7d72fb
         vertx.deployVerticle(verticle, testContext.succeeding(id -> testContext.completeNow()));
     }
 
@@ -567,7 +559,7 @@
         final int clientSiteId = 201;
         final String emailAddress = "test@uid2.com";
         generateRefreshToken(vertx, emailAddress, clientSiteId, refreshToken -> {
-            when(clock.instant()).thenAnswer(i -> Instant.now().plusMillis(UIDOperatorService.DEFAULT_VALID_MILLIS));
+            when(clock.instant()).thenAnswer(i -> Instant.now().plusMillis(refreshExpiresAfter.toMillis()).plusSeconds(60));
             get(vertx, "v1/token/refresh?refresh_token=" + urlEncode(refreshToken), ar -> {
                 assertTrue(ar.succeeded());
                 HttpResponse response = ar.result();
