// Copyright (c) 2021 The Trade Desk, Inc
//
// Redistribution and use in source and binary forms, with or without
// modification, are permitted provided that the following conditions are met:
//
// 1. Redistributions of source code must retain the above copyright notice,
//    this list of conditions and the following disclaimer.
// 2. Redistributions in binary form must reproduce the above copyright notice,
//    this list of conditions and the following disclaimer in the documentation
//    and/or other materials provided with the distribution.
//
// THIS SOFTWARE IS PROVIDED BY THE COPYRIGHT HOLDERS AND CONTRIBUTORS "AS IS"
// AND ANY EXPRESS OR IMPLIED WARRANTIES, INCLUDING, BUT NOT LIMITED TO, THE
// IMPLIED WARRANTIES OF MERCHANTABILITY AND FITNESS FOR A PARTICULAR PURPOSE
// ARE DISCLAIMED. IN NO EVENT SHALL THE COPYRIGHT HOLDER OR CONTRIBUTORS BE
// LIABLE FOR ANY DIRECT, INDIRECT, INCIDENTAL, SPECIAL, EXEMPLARY, OR
// CONSEQUENTIAL DAMAGES (INCLUDING, BUT NOT LIMITED TO, PROCUREMENT OF
// SUBSTITUTE GOODS OR SERVICES; LOSS OF USE, DATA, OR PROFITS; OR BUSINESS
// INTERRUPTION) HOWEVER CAUSED AND ON ANY THEORY OF LIABILITY, WHETHER IN
// CONTRACT, STRICT LIABILITY, OR TORT (INCLUDING NEGLIGENCE OR OTHERWISE)
// ARISING IN ANY WAY OUT OF THE USE OF THIS SOFTWARE, EVEN IF ADVISED OF THE
// POSSIBILITY OF SUCH DAMAGE.

package com.uid2.operator;

import com.uid2.operator.model.IdentityRequest;
import com.uid2.operator.model.IdentityTokens;
import com.uid2.operator.model.RefreshResponse;
import com.uid2.operator.service.EncryptedTokenEncoder;
import com.uid2.operator.service.InputUtil;
import com.uid2.operator.service.UIDOperatorService;
import com.uid2.operator.store.MockOptOutStore;
import com.uid2.shared.store.RotatingKeyStore;
import com.uid2.shared.store.RotatingSaltProvider;
import com.uid2.shared.cloud.EmbeddedResourceStorage;
import io.vertx.core.json.JsonObject;
import io.vertx.ext.unit.Async;
import io.vertx.ext.unit.TestContext;
import io.vertx.ext.unit.junit.VertxUnitRunner;
import junit.framework.TestCase;
import org.junit.Assert;
import org.junit.Test;
import org.junit.runner.RunWith;

import java.security.Security;
import java.time.Clock;

@RunWith(VertxUnitRunner.class)
public class UIDOperatorServiceTest {

    private UIDOperatorService createOperatorService() throws Exception {
        Security.setProperty("crypto.policy", "unlimited");

        RotatingKeyStore keyStore = new RotatingKeyStore(
            new EmbeddedResourceStorage(Main.class),
            "/com.uid2.core/test/keys/metadata.json");
        keyStore.loadContent();

        RotatingSaltProvider saltProvider = new RotatingSaltProvider(
            new EmbeddedResourceStorage(Main.class),
            "/com.uid2.core/test/salts/metadata.json");
        saltProvider.loadContent();

        MockOptOutStore optOutStore = new MockOptOutStore();

        final JsonObject config = new JsonObject();
<<<<<<< HEAD
        config.put(UIDOperatorService.IDENTITY_TOKEN_EXPIRES_AFTER_SECONDS, 600);
        config.put(UIDOperatorService.REFRESH_TOKEN_EXPIRES_AFTER_SECONDS, 900);
        config.put(UIDOperatorService.REFRESH_IDENTITY_TOKEN_AFTER_SECONDS, 300);
=======
>>>>>>> df7d72fb

        final UIDOperatorService idService = new UIDOperatorService(
            config,
            keyStore,
            optOutStore,
            saltProvider,
            new EncryptedTokenEncoder(keyStore),
            Clock.systemUTC()
        );

        return idService;
    }

    @Test
    public void testIdService(TestContext ctx) throws Exception {
        final UIDOperatorService idService = createOperatorService();
        final String email = "validate@email.com";

        final IdentityTokens tokens = idService.generateIdentity(
            new IdentityRequest(email, 4, 12)
        );
        Assert.assertNotNull(tokens);

        idService.refreshIdentityAsync(tokens.getRefreshToken(), result -> {
            Assert.assertTrue(result.succeeded());
            final RefreshResponse refreshResponse = result.result();
            Assert.assertNotNull(refreshResponse);
            Assert.assertNotNull(refreshResponse.getTokens());

            System.out.println("For Email : " + email + "Token = " + tokens.getTdid());
        });
    }

    @Test
    public void testGenerateAndRefresh(TestContext ctx) throws Exception {
        final UIDOperatorService idService = createOperatorService();
        final String email = "validate@email.com";
        final InputUtil.InputVal inputVal = InputUtil.NormalizeEmail(email);

        final IdentityTokens tokens = idService.generateIdentity(
                new IdentityRequest(inputVal.getIdentityInput(), 4, 12)
        );
        Assert.assertNotNull(tokens);

        Async asyncValidation = ctx.async();
        idService.refreshIdentityAsync(tokens.getRefreshToken(), ar -> {
            ctx.assertTrue(ar.succeeded());
            if (ar.succeeded()) {
                ctx.assertNotEquals(RefreshResponse.Optout, ar.result());
            }
            asyncValidation.complete();
        });
    }

    @Test
    public void testTestOptOutKey(TestContext ctx) throws Exception {
        final UIDOperatorService idService = createOperatorService();
        final String email = "optout@email.com";
        final InputUtil.InputVal inputVal = InputUtil.NormalizeEmail(email);

        final IdentityTokens tokens = idService.generateIdentity(
                new IdentityRequest(inputVal.getIdentityInput(), 4, 12)
        );
        Assert.assertNotNull(tokens);

        Async asyncValidation = ctx.async();
        idService.refreshIdentityAsync(tokens.getRefreshToken(), ar -> {
            ctx.assertTrue(ar.succeeded());
            if (ar.succeeded()) {
                ctx.assertEquals(RefreshResponse.Optout, ar.result());
            }
            asyncValidation.complete();
        });
    }
}<|MERGE_RESOLUTION|>--- conflicted
+++ resolved
@@ -64,12 +64,9 @@
         MockOptOutStore optOutStore = new MockOptOutStore();
 
         final JsonObject config = new JsonObject();
-<<<<<<< HEAD
         config.put(UIDOperatorService.IDENTITY_TOKEN_EXPIRES_AFTER_SECONDS, 600);
         config.put(UIDOperatorService.REFRESH_TOKEN_EXPIRES_AFTER_SECONDS, 900);
         config.put(UIDOperatorService.REFRESH_IDENTITY_TOKEN_AFTER_SECONDS, 300);
-=======
->>>>>>> df7d72fb
 
         final UIDOperatorService idService = new UIDOperatorService(
             config,
